--- conflicted
+++ resolved
@@ -1,46 +1,40 @@
-### TODO
-
-### InternalFluidFlow 0.1.7-alpha
-
-<<<<<<< HEAD
-* Documentation ans docstrings (ongoing)
-
-### InternalFluidFlow 0.1.6 (2022-09-15)
-=======
-* Documentation and docstrings (ongoing)
-
-### internal-fluid-flow 0.1.6 (2022-09-15)
->>>>>>> 3a2887d2
-
-* Major changes in README.md
-* Mathematical equations removed
-  to best fit README to JuliaHub
-
-### InternalFluidFlow 0.1.5 (2022-09-14)
-
-* Major changes in README.md
-* Minor changes in docstrings
-
-### InternalFluidFlow 0.1.4 (2022-09-13)
-
-* Major changes in README.md
-* Minor changes in docstrings
-
-### InternalFluidFlow 0.1.3 (2022-09-13)
-
-* Add module description
-
-### InternalFluidFlow 0.1.2 (2022-09-03)
-
-* Remove brackets from syntaxes in README.md
-* Minor adjustments on plots
-* Minor adjustments on descriptions
-
-### InternalFluidFlow 0.1.1 (2022-08-27)
-
-* Minor adjustments on plots
-
-### InternalFluidFlow 0.1.0 (2022-08-20)
-
-* First release
-* Package under construction
+### TODO
+
+### InternalFluidFlow 0.1.7-alpha
+
+* Documentation and docstrings (ongoing)
+
+### internal-fluid-flow 0.1.6 (2022-09-15)
+
+* Major changes in README.md
+* Mathematical equations removed
+  to best fit README to JuliaHub
+
+### InternalFluidFlow 0.1.5 (2022-09-14)
+
+* Major changes in README.md
+* Minor changes in docstrings
+
+### InternalFluidFlow 0.1.4 (2022-09-13)
+
+* Major changes in README.md
+* Minor changes in docstrings
+
+### InternalFluidFlow 0.1.3 (2022-09-13)
+
+* Add module description
+
+### InternalFluidFlow 0.1.2 (2022-09-03)
+
+* Remove brackets from syntaxes in README.md
+* Minor adjustments on plots
+* Minor adjustments on descriptions
+
+### InternalFluidFlow 0.1.1 (2022-08-27)
+
+* Minor adjustments on plots
+
+### InternalFluidFlow 0.1.0 (2022-08-20)
+
+* First release
+* Package under construction